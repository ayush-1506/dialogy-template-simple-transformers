"""
This module provides a simple interface to provide text features
and receive Intent and Entities.
"""
from typing import Any, Dict, List, Optional

from dialogy.parser.text.entity.duckling_parser import DucklingParser
from dialogy.postprocess.text.slot_filler.rule_slot_filler import (
    RuleBasedSlotFillerPlugin,
)
from dialogy.types.entity import BaseEntity
from dialogy.preprocess.text.merge_asr_output import merge_asr_output_plugin
from dialogy.preprocess.text.normalize_utterance import normalize

from slu import constants as const
from slu.src.workflow import XLMRWorkflow
from slu.utils.config import Config

config = Config()

slot_filler = RuleBasedSlotFillerPlugin(
    rules=config.rules[const.SLOTS], access=lambda w: w.output
)()


def update_input(w: XLMRWorkflow, value: str) -> None:
    w.input[const.S_CLASSIFICATION_INPUT] = value


merge_asr_output = merge_asr_output_plugin(
    access=lambda w: w.input[const.S_CLASSIFICATION_INPUT], mutate=update_input
)


<<<<<<< HEAD
def update_entities(workflow: XLMRWorkflow, entities: List[BaseEntity]):
    intents, collected_entities = workflow.output
    workflow.output = (intents, collected_entities + entities)
=======
def update_entities(workflow: XLMRWorkflow, extra_entities: List[BaseEntity]):
    intents, entities = workflow.output
    workflow.output = (intents, entities + extra_entities)
>>>>>>> a3ede833


duckling_parser = DucklingParser(
    access=lambda w: (
        w.input[const.S_CLASSIFICATION_INPUT],
        w.input[const.S_REFERENCE_TIME],
        w.input[const.S_LOCALE]
    ),
    mutate=update_entities,
    **config.duckling_params,
)()


def predict_wrapper():
    """
    Create a closure for the predict function.

    Ensures that the workflow is loaded just once without creating global variables for it.
    This can also be made into a class if needed.
    """
    preprocessors = [
        merge_asr_output,
    ]

    if config.use_duckling:
        preprocessors.append(duckling_parser)

    postprocessors = [
        slot_filler
        # slot_filler should always be the last plugin.
        # If you add entities afterwards, they wont fill intent slots.
    ]

    workflow = XLMRWorkflow(
        preprocessors=preprocessors,
        postprocessors=postprocessors,
    )

    def predict(
        utterance: List[str],
        context: Dict[str, Any],
        intents_info: Optional[List[Dict[str, Any]]] = None,
        reference_time: Optional[int] = None,
        locale: Optional[str] = None
    ):
        """
        Produce intent and entities for a given utterance.

        The second argument is context. Use it when available, it is
        a good practice to use it for modeling.
        """
        utterance = normalize(utterance)

        intent, entities = workflow.run(
            {
                const.S_CLASSIFICATION_INPUT: utterance,
                const.S_CONTEXT: context,
                const.S_INTENTS_INFO: intents_info,
                const.S_NER_INPUT: utterance,
                const.S_REFERENCE_TIME: reference_time,
                const.S_LOCALE: locale
            }
        )
        workflow.flush()

        intent = intent.json()
        slots = []

        for slot_name, slot_values in intent[const.SLOTS].items():
            slot_values[const.NAME] = slot_name
            slots.append(slot_values)

        intent[const.SLOTS] = slots

        return {
            const.VERSION: config.version,
            const.INTENTS: [intent],
            const.ENTITIES: [entity.json() for entity in entities],
        }

    return predict<|MERGE_RESOLUTION|>--- conflicted
+++ resolved
@@ -32,15 +32,9 @@
 )
 
 
-<<<<<<< HEAD
 def update_entities(workflow: XLMRWorkflow, entities: List[BaseEntity]):
     intents, collected_entities = workflow.output
     workflow.output = (intents, collected_entities + entities)
-=======
-def update_entities(workflow: XLMRWorkflow, extra_entities: List[BaseEntity]):
-    intents, entities = workflow.output
-    workflow.output = (intents, entities + extra_entities)
->>>>>>> a3ede833
 
 
 duckling_parser = DucklingParser(
